--- conflicted
+++ resolved
@@ -49,7 +49,7 @@
 
     // conversion factor: nanoseconds to milliseconds
     private val nstoms = 1000000
-  private val tb = java.lang.management.ManagementFactory.getThreadMXBean
+    private val tb = java.lang.management.ManagementFactory.getThreadMXBean
 
     private val fs = System.getProperty("file.separator")
 
@@ -79,7 +79,7 @@
     private val statisticsPath = path ++ "statistics.csv"
     // Path to a file containing skipped program elements where the variant number exceeds the duplicationThreshold
     private val skippedDuplicationsPath = path ++ "skipped_duplications.txt"
-    // Path to the top levelstatistics file
+    // Path to the top level statistics file
     private val topLevelStatisticsPath = path ++ "top_level_statistics.csv"
     // Path to the top levelstatistics file
     private val typeErrorPath = path ++ "type_errors.txt"
@@ -173,27 +173,18 @@
      * Loads a serialized Set of SingleFeatureExpressions.
      */
     private def loadSerializedFeatureNames(filename: String): Set[SingleFeatureExpr] = try {
-<<<<<<< HEAD
-      val fr = new ObjectInputStream(new FileInputStream(filename)) {
-        override protected def resolveClass(desc: ObjectStreamClass) = { /*println(desc);*/ super.resolveClass(desc) }
-=======
       if (!new File(filename).exists) {
         System.err.println("did not find a serialized feature set, initializing it in: " + filename)
         return Set()
       }
-      val fr = new ObjectInputStream(new FileInputStream(filename)) {
-          override protected def resolveClass(desc: ObjectStreamClass) = { /*println(desc);*/ super.resolveClass(desc) }
->>>>>>> b0be4b14
-      }
-      val sfe = fr.readObject().asInstanceOf[Set[String]]
-      fr.close()
-      sfe.map(FeatureExprFactory.createDefinedExternal)
+        val fr = new ObjectInputStream(new FileInputStream(filename)) {
+            override protected def resolveClass(desc: ObjectStreamClass) = { /*println(desc);*/ super.resolveClass(desc) }
+        }
+        val sfe = fr.readObject().asInstanceOf[Set[String]]
+        fr.close()
+        sfe.map(FeatureExprFactory.createDefinedExternal)
     } catch {
-<<<<<<< HEAD
-      case e: ObjectStreamException => System.err.println("failed loading serialized FeatureSet: " + e.getMessage); null
-=======
         case e: ObjectStreamException => System.err.println("failed loading serialized FeatureSet: " + e.getMessage); Set()
->>>>>>> b0be4b14
     }
 
     /**
@@ -268,29 +259,19 @@
         optionsAst
     }
 
-  /**
-   * Loads the currently serialized features from @serializedFeaturePath and updates it with the features found in
-   * given ast.
-   */
-  def loadAndUpdateFeatures(ast: TranslationUnit) : Unit = {
-    loadAndUpdateFeatures(IfdeftoifUtils.getSingleFeatures(ast))
-  }
-  /**
-   * Loads the currently serialized features from @serializedFeaturePath and updates it with the features found in
-   * given feature expression set.
-   */
-  def loadAndUpdateFeatures(newFeatures: Set[SingleFeatureExpr]) :Unit = {
-    featureExpressions ++= newFeatures
-    featuresInAst = featureExpressions.size
-    var allFeatureExpressions: Set[SingleFeatureExpr] = Set() // all fexp (this file and previous files)
-    if (new File(serializedFeaturePath).exists) {
-      val loadedFeatures = loadSerializedFeatureNames(serializedFeaturePath)
-      allFeatureExpressions = featureExpressions ++ loadedFeatures
-    } else {
-      allFeatureExpressions = featureExpressions
-    }
-    serializeFeatureNames(allFeatureExpressions.map(_.feature.toString), serializedFeaturePath)
-  }
+    /**
+     * Loads the currently serialized features from @serializedFeaturePath and updates it with the features found in
+     * given ast.
+     */
+    private def loadAndUpdateFeatures(ast: TranslationUnit) = {
+        featureExpressions = getSingleFeatures(ast)
+        featuresInAst = featureExpressions.size
+        if (new File(serializedFeaturePath).exists) {
+            val loadedFeatures = loadSerializedFeatureNames(serializedFeaturePath)
+            featureExpressions = featureExpressions ++ loadedFeatures
+        }
+        serializeFeatureNames(featureExpressions.map(_.feature.toString), serializedFeaturePath)
+    }
 
     /**
      * Converts a set of FeatureExpressions into a struct declaration.
@@ -348,23 +329,21 @@
      * @param featureConfigPath
      * @return
      */
-    private def getInitFunction(defExSet: Set[SingleFeatureExpr], featureConfigPath: String = "", defaultConfiguration:Expr=defaultConfigurationParameter): FunctionDef = {
-      var exprStmts: List[Opt[ExprStatement]] = List()
-
-      if (!featureConfigPath.isEmpty) {
-        val featureConfigFile = new File(featureConfigPath)
-        val (trueFeats, falseFeats, otherFeats) = ConfigurationHandling.getFeaturesFromConfiguration(featureConfigFile, fm, defExSet)
-
-        val trueExprs = trueFeats.map(x => featureToAssignment(x.feature, Constant("1")))
-        val falseExprs = falseFeats.map(x => featureToAssignment(x.feature, Constant("0")))
-        val otherExprs = otherFeats.map(x => featureToAssignment(x.feature, defaultConfiguration))
-        exprStmts = trueExprs ++ otherExprs ++ falseExprs
-      } else {
-        exprStmts = defExSet.toList.map(x => featureToAssignment(x.feature, defaultConfiguration))
-      }
-      FunctionDef(List(Opt(trueF, VoidSpecifier())),
-        AtomicNamedDeclarator(List(), Id(initFunctionName), List(Opt(trueF, DeclIdentifierList(List())))),
-        List(), CompoundStatement(exprStmts))
+    private def getInitFunction(defExSet: Set[SingleFeatureExpr], featureConfigPath: String = ""): FunctionDef = {
+        var exprStmts: List[Opt[ExprStatement]] = List()
+
+        if (!featureConfigPath.isEmpty) {
+            val featureConfigFile = new File(featureConfigPath)
+            val (trueFeats, falseFeats, otherFeats) = ConfigurationHandling.getFeaturesFromConfiguration(featureConfigFile, fm, defExSet)
+
+            val trueExprs = trueFeats.map(x => featureToAssignment(x.feature, Constant("1")))
+            val falseExprs = falseFeats.map(x => featureToAssignment(x.feature, Constant("0")))
+            val otherExprs = otherFeats.map(x => featureToAssignment(x.feature, defaultConfigurationParameter))
+            exprStmts = trueExprs ++ otherExprs ++ falseExprs
+        } else {
+            exprStmts = defExSet.toList.map(x => featureToAssignment(x.feature, defaultConfigurationParameter))
+        }
+        FunctionDef(List(Opt(trueF, VoidSpecifier())), AtomicNamedDeclarator(List(), Id(initFunctionName), List(Opt(trueF, DeclIdentifierList(List())))), List(), CompoundStatement(exprStmts))
     }
 
     /**
@@ -430,14 +409,15 @@
      * Creates an id2i_optionstruct.h file with the ifdeftoif option struct and the init function for
      * assigning selection states to features. The feature selection states are read from the given .config file path.
      */
-    def writeExternIfdeftoIfStruct(featureConfigPath: String, defaultConfigExpr:Expr=defaultConfigurationParameter, prefix:String = "") = {
-      val featureSet = loadSerializedFeatureNames(serializedFeaturePath)
-      val structDeclaration = Opt(trueF, getOptionStruct(featureSet))
-      val externDeclaration = Opt(trueF, Declaration(List(Opt(trueF, ExternSpecifier()), Opt(True, StructOrUnionSpecifier(false, Some(Id(featureStructName)), None, List(), List()))), List(Opt(trueF, InitDeclaratorI(AtomicNamedDeclarator(List(), Id(featureStructInitializedName), List()), List(), None)))))
-      val initFunction = Opt(trueF, getInitFunction(featureSet, featureConfigPath, defaultConfigExpr))
-
-      PrettyPrinter.printD(TranslationUnit(List(structDeclaration, externDeclaration, initFunction)), externOptionStructPath, prefix)
-    }
+    def writeExternIfdeftoIfStruct(featureConfigPath: String) = {
+        val featureSet = loadSerializedFeatureNames(serializedFeaturePath)
+        val structDeclaration = Opt(trueF, getOptionStruct(loadSerializedFeatureNames(serializedFeaturePath)))
+      val externDeclaration = Opt(trueF, Declaration(List(Opt(trueF, ExternSpecifier()), Opt(trueF, StructOrUnionSpecifier(false, Some(Id(featureStructName)), None, List(), List()))), List(Opt(trueF, InitDeclaratorI(AtomicNamedDeclarator(List(), Id(featureStructInitializedName), List()), List(), None)))))
+        val initFunction = Opt(trueF, getInitFunction(featureSet, featureConfigPath))
+
+        PrettyPrinter.printD(TranslationUnit(List(structDeclaration, externDeclaration, initFunction)), externOptionStructPath)
+    }
+
     /**
      * Returns a set of all configuration options in a.
      */
@@ -967,35 +947,35 @@
             val r = manytd(rule {
                 case l: List[Opt[_]] =>
                     l.flatMap {
-                            case o: Opt[_] =>
-                                // Feature in opt node is equal or less specific than the context, replace opt node feature with True
-                                if (o.feature.equivalentTo(feat, fm) || feat.implies(o.feature).isTautology(fm)) {
-                                    List(o.copy(feature = trueF))
-                                }
-                                    // Feature in opt node is more specific and still satisfiable in the context, don't change opt node
-                                else if (feat.and(o.feature).isSatisfiable(fm)) {
-                                    List(o)
-                                }
-                                    // Feature in opt node is not satisfiable in the current context, remove opt node
-                                else {
-                                    List()
-                                }
-                        }
+                        case o: Opt[_] =>
+                            // Feature in opt node is equal or less specific than the context, replace opt node feature with True
+                            if (o.feature.equivalentTo(feat, fm) || feat.implies(o.feature).isTautology(fm)) {
+                                List(o.copy(feature = trueF))
+                            }
+                            // Feature in opt node is more specific and still satisfiable in the context, don't change opt node
+                            else if (feat.and(o.feature).isSatisfiable(fm)) {
+                                List(o)
+                            }
+                            // Feature in opt node is not satisfiable in the current context, remove opt node
+                            else {
+                                List()
+                            }
+                    }
                 case i: Id if !idsToBeReplaced.containsKey(i) => i
                 case i: Id =>
-                        updateIdMap(feat)
-                        val featureList = idsToBeReplaced.get(i)
-                        val matchingId = featureList.find(x => feat.implies(x).isTautology(fm))
-                        matchingId match {
-                                // TODO: this should not happen?
-                            case None => i
-                            case Some(x: FeatureExpr) =>
-                                if (x.equivalentTo(trueF, fm)) {
-                                    i
-                                } else {
-                                    prependCtxPrefix(i, x)
-                                }
-                        }
+                    updateIdMap(feat)
+                    val featureList = idsToBeReplaced.get(i)
+                    val matchingId = featureList.find(x => feat.implies(x).isTautology(fm))
+                    matchingId match {
+                        // TODO: this should not happen?
+                        case None => i
+                        case Some(x: FeatureExpr) =>
+                            if (x.equivalentTo(trueF, fm)) {
+                                i
+                            } else {
+                                prependCtxPrefix(i, x)
+                            }
+                    }
             })
             r(t).getOrElse(t).asInstanceOf[T]
         }
@@ -1402,12 +1382,12 @@
                                     if (ft.equivalentTo(trueF) || ft.equivalentTo(curCtx)) {
                                         List(Opt(trueF, transformRecursive(cs, newCtx)))
                                     } else {
-                                    List(Opt(trueF,
-                                        IfStatement(
+                                        List(Opt(trueF,
+                                            IfStatement(
                                                 One(toCExpr(fExprDiff(curCtx, newCtx))),
                                                 One(replaceAndTransform(cs, newCtx)),
-                                            List(),
-                                            None)))
+                                                List(),
+                                                None)))
                                     }
                                 case _ => List(transformRecursive(o, newCtx))
                             }
@@ -2429,21 +2409,21 @@
         }
         def handleFunctionRec(optFunction: Opt[_], currentContext: FeatureExpr = trueF): List[Opt[_]] = {
             // 1. Step
-                optFunction.entry match {
-                    case fd@FunctionDef(spec, decl, par, stmt) =>
+            optFunction.entry match {
+                case fd@FunctionDef(spec, decl, par, stmt) =>
                     val features = computeFExpsForDuplication(optFunction, currentContext).filterNot(x => x.equals(trueF) || x.and(optFunction.feature).isContradiction(fm))
-                        if (features.isEmpty) {
-                            List(Opt(trueF, FunctionDef(replaceOptAndId(spec, currentContext), replaceOptAndId(decl, currentContext), replaceOptAndId(par, currentContext), transformRecursive(replaceOptAndId(stmt, currentContext), currentContext))))
+                    if (features.isEmpty) {
+                        List(Opt(trueF, FunctionDef(replaceOptAndId(spec, currentContext), replaceOptAndId(decl, currentContext), replaceOptAndId(par, currentContext), transformRecursive(replaceOptAndId(stmt, currentContext), currentContext))))
+                    } else {
+                        if (!isMainFunction(fd.getName) && !features.isEmpty) {
+                            // rename functions
+                            features.map(x => Opt(trueF, FunctionDef(replaceOptAndId(spec, x), replaceOptAndId(convertStructId(decl, x), x), replaceOptAndId(par, x), transformRecursive(replaceOptAndId(stmt, x), x))))
                         } else {
-                        if (!isMainFunction(fd.getName) && !features.isEmpty) {
-                                // rename functions
-                                features.map(x => Opt(trueF, FunctionDef(replaceOptAndId(spec, x), replaceOptAndId(convertStructId(decl, x), x), replaceOptAndId(par, x), transformRecursive(replaceOptAndId(stmt, x), x))))
-                            } else {
                             // don't rename functions if they are not variable [features.size == 0] or they are the main function
-                                features.map(x => Opt(trueF, FunctionDef(replaceOptAndId(spec, x), replaceOptAndId(decl, x), replaceOptAndId(par, x), transformRecursive(replaceOptAndId(stmt, x), x))))
-                            }
+                            features.map(x => Opt(trueF, FunctionDef(replaceOptAndId(spec, x), replaceOptAndId(decl, x), replaceOptAndId(par, x), transformRecursive(replaceOptAndId(stmt, x), x))))
                         }
-                    case nfd@NestedFunctionDef(isAuto, spec, decl, par, stmt) =>
+                    }
+                case nfd@NestedFunctionDef(isAuto, spec, decl, par, stmt) =>
                     val features = computeFExpsForDuplication(nfd, currentContext).filterNot(x => x.and(optFunction.feature).isContradiction(fm))
                     if (features.isEmpty) {
                         List(Opt(trueF, NestedFunctionDef(isAuto, replaceOptAndId(spec, currentContext), replaceOptAndId(convertStructId(decl, currentContext), currentContext), replaceOptAndId(par, currentContext), transformRecursive(replaceOptAndId(stmt, currentContext), currentContext))))
