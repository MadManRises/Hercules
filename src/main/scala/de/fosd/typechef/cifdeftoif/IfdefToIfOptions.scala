--- conflicted
+++ resolved
@@ -1,5 +1,6 @@
 package de.fosd.typechef.cifdeftoif
 
+import de.fosd.typechef.options.{FrontendOptionsWithConfigFiles, Options}
 import java.util
 
 import de.fosd.typechef.options.Options.OptionGroup
@@ -21,11 +22,7 @@
     var featureConfig: Boolean = false
 
     private var featureConfigFile: String = ""
-<<<<<<< HEAD
-    private var includeStructFile: String = ""
     private var md: String = ""
-=======
->>>>>>> 132089a1
 
     protected override def getOptionGroups() = {
         val groups = new util.ArrayList[OptionGroup](super.getOptionGroups())
@@ -43,7 +40,7 @@
                 new Options.Option("decluse", LongOpt.NO_ARGUMENT, F_DECLUSE, null,
                     "Test the declaration use map."),
                 new Options.Option("MD", LongOpt.REQUIRED_ARGUMENT, F_MD, "file",
-                    "Test the declaration use map.")
+                    "Export dependency list.")
             ))
 
         groups
@@ -82,10 +79,6 @@
     }
 
     def getFeatureConfigFilename: String = featureConfigFile
-<<<<<<< HEAD
-    def getincludeStructFilename: String = includeStructFile
     def getMDoption: String = md
-=======
->>>>>>> 132089a1
 
 }