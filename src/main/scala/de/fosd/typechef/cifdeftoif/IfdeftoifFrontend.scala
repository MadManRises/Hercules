--- conflicted
+++ resolved
@@ -1,32 +1,18 @@
 package de.fosd.typechef.cifdeftoif
 
 
-<<<<<<< HEAD
-import de.fosd.typechef.parser.c._
-import de.fosd.typechef.featureexpr.{FeatureExprFactory, FeatureModel}
-import de.fosd.typechef.options._
-import de.fosd.typechef.{CPP_replacement_methods, ErrorXML, lexer}
-import java.io._
-=======
 import java.io._
 import java.util.zip.{GZIPInputStream, GZIPOutputStream}
 
-import de.fosd.typechef.ErrorXML
-import de.fosd.typechef.featureexpr.FeatureModel
+import de.fosd.typechef.{CPP_replacement_methods, ErrorXML}
+import de.fosd.typechef.conditional.Opt
+import de.fosd.typechef.featureexpr.{FeatureExprFactory, FeatureModel}
 import de.fosd.typechef.lexer.LexerFrontend
 import de.fosd.typechef.options._
->>>>>>> 14fc5ba9
 import de.fosd.typechef.parser.TokenReader
 import de.fosd.typechef.parser.c.{CTypeContext, _}
 import de.fosd.typechef.typesystem.{CDeclUse, CTypeCache, CTypeSystemFrontend}
-<<<<<<< HEAD
-import de.fosd.typechef.crewrite._
-import de.fosd.typechef.lexer.LexerFrontend
-import de.fosd.typechef.conditional.{Opt, One}
-
 import scala.io.Source
-=======
->>>>>>> 14fc5ba9
 
 
 object IfdeftoifFrontend extends App with Logging with EnforceTreeHelper {
@@ -119,8 +105,6 @@
         //no parsing if read serialized ast
         val in = if (ast == null) lex(opt) else null
 
-<<<<<<< HEAD
-=======
         var i: IfdefToIf = null
         if (opt.ifdeftoifstatistics) {
             i = new IfdefToIf with IfdefToIfStatistics
@@ -128,7 +112,6 @@
             i = new IfdefToIf
         }
 
->>>>>>> 14fc5ba9
         if (opt.parse) {
             stopWatch.start("parsing")
 
@@ -138,13 +121,22 @@
                 ast = parserMain.parserMain(in, opt, fullFM)
                 ast = prepareAST[TranslationUnit](ast)
                 if (opt.ifdeftoif) {
-                    ast = i.prepareASTforIfdef(ast)
+                  // preprocessing: replace situations with too much local variability (e.g. different string in each variant) with prepared replacements
+                  val replacementDefintionsFile = new File("./ifdeftoif_replacements_parts/PreparedReplacementParts.txt")
+                  if (replacementDefintionsFile.exists()) {
+                    val (newAst, usedVariables) = PreparedIfdeftoifParts.replaceInAST(ast, replacementDefintionsFile)
+                    ast = newAst
+                    i.loadAndUpdateFeatures(usedVariables)
+                  } else
+                    println("Did not find file with replacement definitions: " + replacementDefintionsFile.getPath)
+                  ast = i.prepareASTforIfdef(ast)
                 }
 
                 if (ast != null && opt.serializeAST) {
                     stopWatch.start("serialize")
                     serializeAST(ast, opt.getSerializedTUnitFilename)
                 }
+
             }
 
             if (ast != null) {
@@ -198,24 +190,6 @@
                             //val includeStructFilename = opt.getincludeStructFilename()
                             stopWatch.start("ifdeftoif")
                             println("ifdeftoif started")
-<<<<<<< HEAD
-                            var i: IfdefToIf = null
-                            if (opt.ifdeftoifstatistics) {
-                                i = new IfdefToIf with IfdefToIfStatistics
-                            } else {
-                                i = new IfdefToIf
-                            }
-                            // preprocessing: replace situations with too much local variability (e.g. different string in each variant) with prepared replacements
-                            val replacementDefintionsFile = new File("./ifdeftoif_replacements_parts/PreparedReplacementParts.txt")
-                            if (replacementDefintionsFile.exists()) {
-                              val (newAst, usedVariables) = PreparedIfdeftoifParts.replaceInAST(ast, replacementDefintionsFile)
-                              ast = newAst
-                              i.loadAndUpdateFeatures(usedVariables)
-                            }else
-                              println("Did not find file with replacement definitions: " + replacementDefintionsFile.getPath)
-
-=======
->>>>>>> 14fc5ba9
                             i.setParseFM(parseFM)
                             val defUseMap = ts.getDeclUseMap
                             val useDefMap = ts.getUseDeclMap
